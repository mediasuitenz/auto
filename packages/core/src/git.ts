--- conflicted
+++ resolved
@@ -166,13 +166,8 @@
     this.github.hook.error("request", (error: any) => {
       if (error) {
         // narrow down the type
-<<<<<<< HEAD
-        if (error.response && error.response.headers && error.response.headers.authorization) {
-          delete error.response.headers.authorization;
-=======
         if ("headers" in error && error.headers?.authorization) {
           delete error.headers?.authorization;
->>>>>>> bc427bcf
         }
       }
 
