{
  "name": "auto",
  "bin": "dist/bin/auto.js",
  "description": "CLI tools to help facilitate semantic versioning based on GitHub PR labels",
  "version": "7.2.3",
  "author": {
    "name": "Andrew Lisowski",
    "email": "lisowski54@gmail.com"
  },
  "pkg": {
    "scripts": "../../plugins/**/dist/**/*.js"
  },
  "publishConfig": {
    "registry": "https://registry.npmjs.org/",
    "access": "public"
  },
  "repository": {
    "type": "git",
    "url": "https://github.com/intuit/auto"
  },
  "files": [
    "dist"
  ],
  "keywords": [
    "automation",
    "semantic",
    "release",
    "github",
    "labels",
    "automated",
    "continuos integration",
    "changelog",
    "cli"
  ],
  "scripts": {
    "build": "tsc -p tsconfig.json",
    "build:watch": "npm run build -- -w",
    "lint": "tslint -p . --format stylish",
    "test": "jest --maxWorkers=2",
    "bundle": "rimraf binary && pkg . --out-path binary && yarn gzip",
    "gzip": "ls binary/auto* | xargs gzip"
  },
  "dependencies": {
<<<<<<< HEAD
    "@intuit-auto/core": "6.5.0",
    "@intuit-auto/npm": "6.5.0",
    "@intuit-auto/maven": "6.5.0",
    "@intuit-auto/released": "6.5.0",
=======
    "@auto-it/core": "^7.2.3",
    "@auto-it/npm": "^7.2.3",
    "@auto-it/released": "^7.2.3",
>>>>>>> 1c804992
    "chalk": "^2.4.2",
    "command-line-args": "^5.1.1",
    "command-line-usage": "^5.0.5",
    "dedent": "^0.7.0",
    "signale": "^1.4.0"
  },
  "devDependencies": {
    "@types/command-line-args": "^5.0.0",
    "@types/command-line-usage": "^5.0.1",
    "@types/dedent": "^0.7.0",
    "@types/signale": "^1.2.1",
    "pkg": "^4.4.0",
    "rimraf": "^2.6.3"
  }
}<|MERGE_RESOLUTION|>--- conflicted
+++ resolved
@@ -41,16 +41,9 @@
     "gzip": "ls binary/auto* | xargs gzip"
   },
   "dependencies": {
-<<<<<<< HEAD
-    "@intuit-auto/core": "6.5.0",
-    "@intuit-auto/npm": "6.5.0",
-    "@intuit-auto/maven": "6.5.0",
-    "@intuit-auto/released": "6.5.0",
-=======
-    "@auto-it/core": "^7.2.3",
-    "@auto-it/npm": "^7.2.3",
-    "@auto-it/released": "^7.2.3",
->>>>>>> 1c804992
+    "@auto-it/core": "link:../core",
+    "@auto-it/npm": "link:../../packages/npm",
+    "@auto-it/released": "link:../../packages/released",
     "chalk": "^2.4.2",
     "command-line-args": "^5.1.1",
     "command-line-usage": "^5.0.5",
