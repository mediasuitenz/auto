--- conflicted
+++ resolved
@@ -38,18 +38,9 @@
     "test": "jest --maxWorkers=2"
   },
   "dependencies": {
-<<<<<<< HEAD
     "@intuit-auto/core": "6.5.1",
-    "@intuit-auto/filter-accounts": "6.5.1",
-    "@intuit-auto/jira": "6.5.1",
     "@intuit-auto/npm": "6.5.1",
     "@intuit-auto/released": "6.5.1",
-    "@intuit-auto/slack": "6.5.1",
-=======
-    "@intuit-auto/core": "6.5.0",
-    "@intuit-auto/npm": "6.5.0",
-    "@intuit-auto/released": "6.5.0",
->>>>>>> 97019594
     "chalk": "^2.4.2",
     "command-line-args": "^5.1.1",
     "command-line-usage": "^5.0.5",
