import fs from 'fs';

import * as Auto from '@auto-it/core';
import { dummyLog } from '@auto-it/core/dist/utils/logger';
import { makeHooks } from '@auto-it/core/dist/utils/make-hooks';
import MavenPlugin from '../src';

const mockRead = (result: string) =>
  jest
    .spyOn(fs, 'readFile')
    // @ts-ignore
    .mockImplementationOnce((a, b, cb) => cb(undefined, result));

describe('maven', () => {
  let hooks: Auto.IAutoHooks;

  beforeEach(() => {
    const plugin = new MavenPlugin();
    hooks = makeHooks();
<<<<<<< HEAD

=======
>>>>>>> c3a1d43b
    plugin.apply({
      hooks,
      logger: dummyLog(),
      prefixRelease: r => r
    } as Auto.Auto);
  });

  describe('getAuthor', () => {
    test('should get author from pom.xml', async () => {
      mockRead(`
        <project
          xmlns="http://maven.apache.org/POM/4.0.0"
          xmlns:xsi="http://www.w3.org/2001/XMLSchema-instance"
          xsi:schemaLocation="http://maven.apache.org/POM/4.0.0 http://maven.apache.org/maven-v4_0_0.xsd">
          <developers>
            <developer>
              <name>Andrew Lisowski</name>
              <email>test@email.com</email>
            </developer>
          </developers>
        </project>
      `);

      expect(await hooks.getAuthor.promise()).toStrictEqual(
        expect.objectContaining({
          email: 'test@email.com',
          name: 'Andrew Lisowski'
        })
      );
    });

    test('should support multiple developers', async () => {
      mockRead(`
        <project
          xmlns="http://maven.apache.org/POM/4.0.0"
          xmlns:xsi="http://www.w3.org/2001/XMLSchema-instance"
          xsi:schemaLocation="http://maven.apache.org/POM/4.0.0 http://maven.apache.org/maven-v4_0_0.xsd">
          <developers>
            <developer>
              <name>Andrew Lisowski</name>
              <email>test@email.com</email>
            </developer>
            <developer>
              <name>Adam Dierkens</name>
              <email>adam@dierkens.com</email>
            </developer>
          </developers>
        </project>
      `);

      expect(await hooks.getAuthor.promise()).toStrictEqual(
        expect.objectContaining({
          email: 'test@email.com',
          name: 'Andrew Lisowski'
        })
      );
    });

    test('should get author from pom.xml - simple', async () => {
      mockRead(`
        <project
          xmlns="http://maven.apache.org/POM/4.0.0"
          xmlns:xsi="http://www.w3.org/2001/XMLSchema-instance"
          xsi:schemaLocation="http://maven.apache.org/POM/4.0.0 http://maven.apache.org/maven-v4_0_0.xsd">
        </project>
      `);

      await expect(hooks.getAuthor.promise()).rejects.toBeInstanceOf(Error);
    });
  });

  describe('getRepository', () => {
    test('should get repo from pom.xml', async () => {
      mockRead(`
        <project
          xmlns="http://maven.apache.org/POM/4.0.0"
          xmlns:xsi="http://www.w3.org/2001/XMLSchema-instance"
          xsi:schemaLocation="http://maven.apache.org/POM/4.0.0 http://maven.apache.org/maven-v4_0_0.xsd">
          <scm>
            <connection>scm:git:https://github.com/Fuego-Tools/java-test-project.git</connection>
            <url>https://github.com/Fuego-Tools/java-test-project</url>
            <tag>HEAD</tag>
          </scm>
        </project>
      `);

      expect(await hooks.getRepository.promise()).toStrictEqual(
        expect.objectContaining({
          owner: 'Fuego-Tools',
          repo: 'java-test-project'
        })
      );
    });

    test('should throw if no repo found', async () => {
      mockRead(`
        <project
          xmlns="http://maven.apache.org/POM/4.0.0"
          xmlns:xsi="http://www.w3.org/2001/XMLSchema-instance"
          xsi:schemaLocation="http://maven.apache.org/POM/4.0.0 http://maven.apache.org/maven-v4_0_0.xsd">
        </project>
      `);

      await expect(hooks.getRepository.promise()).rejects.toBeInstanceOf(Error);
    });

    test('should throw if cannot find github URL', async () => {
      mockRead(`
        <project
          xmlns="http://maven.apache.org/POM/4.0.0"
          xmlns:xsi="http://www.w3.org/2001/XMLSchema-instance"
          xsi:schemaLocation="http://maven.apache.org/POM/4.0.0 http://maven.apache.org/maven-v4_0_0.xsd">
          <scm>
            <connection>scm:git:https://foo.com</connection>
            <url>https://foo.com</url>
            <tag>HEAD</tag>
          </scm>
        </project>
      `);

      await expect(hooks.getRepository.promise()).rejects.toBeInstanceOf(Error);
    });

    test('should throw if cannot parse github URL', async () => {
      mockRead(`
        <project
          xmlns="http://maven.apache.org/POM/4.0.0"
          xmlns:xsi="http://www.w3.org/2001/XMLSchema-instance"
          xsi:schemaLocation="http://maven.apache.org/POM/4.0.0 http://maven.apache.org/maven-v4_0_0.xsd">
          <scm>
            <connection>scm:git:https://github.com</connection>
            <url>https://github.com</url>
            <tag>HEAD</tag>
          </scm>
        </project>
      `);

      await expect(hooks.getRepository.promise()).rejects.toBeInstanceOf(Error);
    });
  });

  describe('getPreviousVersion', () => {
    test('should get previous version from pom.xml', async () => {
      mockRead(`
        <project
          xmlns="http://maven.apache.org/POM/4.0.0"
          xmlns:xsi="http://www.w3.org/2001/XMLSchema-instance"
          xsi:schemaLocation="http://maven.apache.org/POM/4.0.0 http://maven.apache.org/maven-v4_0_0.xsd">
          <version>1.0.0-SNAPSHOT</version>
        </project>
      `);

      expect(await hooks.getPreviousVersion.promise()).toBe('1.0.0');
    });

    test('should throw when no version in pom.xml', async () => {
      mockRead('');
      await expect(hooks.getPreviousVersion.promise()).rejects.toBeInstanceOf(
        Error
      );
    });
  });

  describe('version', () => {
    test('should version release - not versioned because of prepatched snapshot', async () => {
      mockRead(`
        <project
          xmlns="http://maven.apache.org/POM/4.0.0"
          xmlns:xsi="http://www.w3.org/2001/XMLSchema-instance"
          xsi:schemaLocation="http://maven.apache.org/POM/4.0.0 http://maven.apache.org/maven-v4_0_0.xsd">
          <version>1.0.0-SNAPSHOT</version>
        </project>
      `);
      const spy = jest.fn();
      jest.spyOn(Auto, 'execPromise').mockImplementation(spy);

      await hooks.version.promise(Auto.SEMVER.patch);
      const call = spy.mock.calls[1][1];
      expect(call).toContain('-DreleaseVersion=1.0.0');
      expect(call).toContain('-Dtag=v1.0.0');
    });

    test('should error when failing to increment previous version', async () => {
      mockRead(`
        <project
          xmlns="http://maven.apache.org/POM/4.0.0"
          xmlns:xsi="http://www.w3.org/2001/XMLSchema-instance"
          xsi:schemaLocation="http://maven.apache.org/POM/4.0.0 http://maven.apache.org/maven-v4_0_0.xsd">
          <version>1.0.a-SNAPSHOT</version>
        </project>
      `);

      await expect(
        hooks.version.promise(Auto.SEMVER.minor)
      ).rejects.toBeInstanceOf(Error);
    });
  });

  describe('publish', () => {
    test('should publish release', async () => {
      mockRead(`
        <project
          xmlns="http://maven.apache.org/POM/4.0.0"
          xmlns:xsi="http://www.w3.org/2001/XMLSchema-instance"
          xsi:schemaLocation="http://maven.apache.org/POM/4.0.0 http://maven.apache.org/maven-v4_0_0.xsd">
          <version>1.0.0-SNAPSHOT</version>
        </project>
      `);
      const spy = jest.fn();
      jest.spyOn(Auto, 'execPromise').mockImplementation(spy);

      await hooks.publish.promise(Auto.SEMVER.patch);
      expect(spy.mock.calls[1][1]).toContain('release:perform');
    });
  });
});<|MERGE_RESOLUTION|>--- conflicted
+++ resolved
@@ -17,10 +17,6 @@
   beforeEach(() => {
     const plugin = new MavenPlugin();
     hooks = makeHooks();
-<<<<<<< HEAD
-
-=======
->>>>>>> c3a1d43b
     plugin.apply({
       hooks,
       logger: dummyLog(),
