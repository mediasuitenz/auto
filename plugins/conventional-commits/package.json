{
<<<<<<< HEAD
  "name": "@intuit-auto/conventional-commits",
  "version": "6.5.1",
=======
  "name": "@auto-it/conventional-commits",
  "version": "6.5.0",
>>>>>>> f65ea64b
  "main": "dist/index.js",
  "description": "Conventional commit plugin for auto",
  "author": {
    "name": "Andrew Lisowski",
    "email": "lisowski54@gmail.com"
  },
  "publishConfig": {
    "registry": "https://registry.npmjs.org/",
    "access": "public"
  },
  "repository": {
    "type": "git",
    "url": "https://github.com/intuit/auto"
  },
  "files": [
    "dist"
  ],
  "keywords": [
    "automation",
    "semantic",
    "release",
    "github",
    "labels",
    "automated",
    "continuos integration",
    "changelog",
    "conventional commits"
  ],
  "scripts": {
    "build": "tsc -p tsconfig.json",
    "build:watch": "npm run build -- -w",
    "lint": "tslint -p . --format stylish",
    "test": "jest --maxWorkers=2 --config ../../package.json"
  },
  "dependencies": {
<<<<<<< HEAD
    "@intuit-auto/core": "6.5.1",
=======
    "@auto-it/core": "6.5.0",
>>>>>>> f65ea64b
    "parse-commit-message": "4.0.0"
  }
}<|MERGE_RESOLUTION|>--- conflicted
+++ resolved
@@ -1,11 +1,6 @@
 {
-<<<<<<< HEAD
-  "name": "@intuit-auto/conventional-commits",
+  "name": "@auto-it/conventional-commits",
   "version": "6.5.1",
-=======
-  "name": "@auto-it/conventional-commits",
-  "version": "6.5.0",
->>>>>>> f65ea64b
   "main": "dist/index.js",
   "description": "Conventional commit plugin for auto",
   "author": {
@@ -41,11 +36,7 @@
     "test": "jest --maxWorkers=2 --config ../../package.json"
   },
   "dependencies": {
-<<<<<<< HEAD
-    "@intuit-auto/core": "6.5.1",
-=======
-    "@auto-it/core": "6.5.0",
->>>>>>> f65ea64b
+    "@auto-it/core": "6.5.1",
     "parse-commit-message": "4.0.0"
   }
 }